[package]
name = "telemetry-rust"
version = "3.1.0"
edition = "2021"
license = "MIT"
description = "Open Telemetry fox Axum and Tracing"

[dependencies]
http = "1.1.0"
opentelemetry = { version = "0.24", default-features = false, features = [
  "trace",
] }
<<<<<<< HEAD
tracing-opentelemetry = "0.23"
opentelemetry-http = { version = "0.13", features = ["hyper"] }
opentelemetry-otlp = { version = "0.17", features = ["http-proto"] }
opentelemetry-zipkin = { version = "0.22", features = [], optional = true }
opentelemetry_sdk = { version = "0.24", default-features = false, features = [
=======
tracing-opentelemetry = "0.25"
opentelemetry-http = { version = "0.11", features = ["hyper", "tokio"] }
opentelemetry-otlp = { version = "0.15", features = ["http-proto"] }
opentelemetry-zipkin = { version = "0.20", features = [], optional = true }
opentelemetry_sdk = { version = "0.22", default-features = false, features = [
>>>>>>> 7a7a2f82
  "rt-tokio",
] }
opentelemetry-resource-detectors = "0.3.0"
opentelemetry-semantic-conventions = "0.16"
tracing-opentelemetry-instrumentation-sdk = { version = "0.18", features = ["http"] }
tracing = { version = "0.1.40", default-features = false }
tracing-subscriber = { version = "0.3.18", default-features = false, features = [
  "env-filter",
  "fmt",
  "json",
  "ansi"
] }
serde = { version = "1.0.200", features = ["derive"], optional = true }
serde_json = { version = "1.0.116", optional = true }
opentelemetry_api = { version = "0.20.0", features = ["testing"], optional = true }
rand = { version = "0.8.5", optional = true }
tower = { version = "0.4", optional = true }
axum = { version = "0.7.5", optional = true }
pin-project-lite = { version = "0.2", optional = true }
futures-util = { version = "0.3", default-features = false, features = [], optional = true }
hyper = { version = "0.14", default-features = false, features = ["http1", "client"] }
hyper-v1 = { package = "hyper", version = "1.3", default-features = false, features = ["http1", "client"], optional = true }
http-body-util = { version = "0.1.1", optional = true }
aws-types =  { version = "1", optional = true }
lambda_runtime = { version = "0", optional = true }
paste = { version = "1.0.14", optional = true }

[dev-dependencies]
assert2 = "0.3"
rstest = "0.22"
tokio = "1.35.1"

[features]
full = ["aws-full", "test"]
default = ["zipkin"]
zipkin = ["dep:opentelemetry-zipkin"]
future = ["dep:pin-project-lite"]
test = ["axum", "dep:serde", "dep:serde_json", "dep:opentelemetry_api", "dep:rand"]
axum = ["dep:axum", "dep:tower", "dep:futures-util", "dep:pin-project-lite"]
hyper-v1 = ["dep:hyper-v1", "dep:http-body-util"]
aws-span = ["dep:aws-types", "dep:paste"]
aws-instrumentation = ["future"]
aws-lambda = ["dep:tower", "dep:lambda_runtime", "future"]
aws = ["aws-span", "aws-instrumentation"]
aws-full = ["aws", "aws-lambda"]

[package.metadata.release]
allow-branch = ["main"]
publish = false

[profile.dev]
lto = false
split-debuginfo = "unpacked"
opt-level = 0
overflow-checks = false

[profile.release]
opt-level = 's'
incremental = false
lto = true
# The Rust compiler splits your crate into multiple codegen units to parallelize (and thus speed up) compilation. However, this might cause it to miss some potential optimizations.
codegen-units = 1<|MERGE_RESOLUTION|>--- conflicted
+++ resolved
@@ -10,19 +10,11 @@
 opentelemetry = { version = "0.24", default-features = false, features = [
   "trace",
 ] }
-<<<<<<< HEAD
-tracing-opentelemetry = "0.23"
+tracing-opentelemetry = "0.25"
 opentelemetry-http = { version = "0.13", features = ["hyper"] }
 opentelemetry-otlp = { version = "0.17", features = ["http-proto"] }
 opentelemetry-zipkin = { version = "0.22", features = [], optional = true }
 opentelemetry_sdk = { version = "0.24", default-features = false, features = [
-=======
-tracing-opentelemetry = "0.25"
-opentelemetry-http = { version = "0.11", features = ["hyper", "tokio"] }
-opentelemetry-otlp = { version = "0.15", features = ["http-proto"] }
-opentelemetry-zipkin = { version = "0.20", features = [], optional = true }
-opentelemetry_sdk = { version = "0.22", default-features = false, features = [
->>>>>>> 7a7a2f82
   "rt-tokio",
 ] }
 opentelemetry-resource-detectors = "0.3.0"
