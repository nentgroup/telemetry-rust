# telemetry-rust

```rust
use tracing::Level::INFO;
// middleware::axum is available if feature flag axum is on
use telemetry_rust::{
    TracerProvider, init_tracing,
    middleware::axum::{OtelAxumLayer, OtelInResponseLayer},
    shutdown_tracer_provider,
};

#[tracing::instrument]
async fn route_otel() -> impl axum::response::IntoResponse {
    let trace_id =
        telemetry_rust::tracing_opentelemetry_instrumentation_sdk::find_current_trace_id();
    dbg!(&trace_id);
    axum::Json(serde_json::json!({ "trace-id": trace_id }))
}

#[tokio::main]
async fn main() {
    let provider: TracerProvider = init_tracing!(INFO);

    // ...

    let app = axum::Router::new()
        // request processed inside span
        .route("/otel", axum::routing::get(route_otel))
        // start OpenTelemetry trace on incoming request + include trace context as header into the response
        .layer(OtelAxumLayer::new(axum::extract::MatchedPath::as_str).inject_context(true));

    // ...
}

async fn graceful_shutdown(provider: TracerProvider) {
    // ...
    shutdown_tracer_provider(&provider);
}
```

## AWS SDK instrumentation

### `AwsInstrumented` trait

```rust
let res = dynamo_client
    .get_item()
    .table_name("table_name")
    .index_name("my_index")
    .set_key(primary_key)
    .send()
    .instrument(DynamodbSpanBuilder::get_item("table_name"))
    .await;
```

### Low level API

Creating new span:

```rust
// create new span in the current span's context using either a dedicated constructor
let aws_span = DynamodbSpanBuilder::get_item("table_name").start();
// or a generic one
let aws_span = AwsSpanBuilder::dynamodb("GetItem", vec!["table_name"]).start();

// optionally, provide an explicit parent context
let context = Span::current().context();
let aws_span = DynamodbSpanBuilder::get_item("table_name").context(&context).start();

// or set custom span attributes
let aws_span = DynamodbSpanBuilder::get_item("table_name")
    .attribute(KeyValue::new(semconv::AWS_DYNAMODB_INDEX_NAME, "my_index"))
    .attributes(vec![
        KeyValue::new(semconv::AWS_DYNAMODB_LIMIT, 6),
        KeyValue::new(semconv::AWS_DYNAMODB_SELECT, "ALL_ATTRIBUTES"),
    ])
    .start();
```

Ending the span once AWS operation is complete:

```rust
let res = dynamo_client
    .get_item()
    .table_name("table_name")
    .index_name("my_index")
    .set_key(primary_key)
    .send()
    .await;
aws_span.end(&res);
```

Only the following AWS targets are fully supported at the moment:

 * DynamoDB
 * SNS
 * Firehose

But a generic `AwsSpanBuilder` could be used to instrument any other AWS SDK:

```rust
let s3_span = AwsSpanBuilder::client(
    "S3",
    "GetObject",
    vec![KeyValue::new(semconv::AWS_S3_BUCKET, "my_bucket")],
)
.start();
```

## AWS Lambda instrumentation

### [Generic](https://opentelemetry.io/docs/specs/semconv/faas/faas-spans/#other) layer

Generic lambda layer could be created using either `OtelLambdaLayer::new` or `OtelLambdaLayer::other` factory functions.

```rust
#[tokio::main]
async fn main() -> Result<(), lambda_runtime::Error> {
    // Grab TracerProvider after telemetry initialisation
    let provider = telemetry_rust::init_tracing!(tracing::Level::WARN);

    // Create lambda telemetry layer
    let telemetry_layer = telemetry_rust::middleware::lambda::OtelLambdaLayer::new(provider);

    // Run lambda runtime with telemetry layer
    lambda_runtime::Runtime::new(tower::service_fn(handler))
        .layer(telemetry_layer)
        .run()
        .await?;

    // Tracer provider will be automatically shutdown when the runtime is dropped

    Ok(())
}
```

<<<<<<< HEAD
Generic layer could be used for all kinds of lambdas, but it is recommended to use a dedicated layer when possible.

### [PubSub](https://opentelemetry.io/docs/specs/semconv/faas/faas-spans/#pubsub) layer

PubSub layer could be used when the lambda is triggered by some event, i.e. when it's subscribed to Kinesis Data Streams or DynamoDB Streams.

```rust
let pubsub_telemetry_layer = OtelLambdaLayer::pubsub(
    provider,
    // The messaging system
    "AmazonKinesis",
    // The message destination arn or unique name
    Some("arn:aws:kinesis:us-east-2:123456789012:stream/mystream"),
);
```

[SQS](https://opentelemetry.io/docs/specs/semconv/faas/aws-lambda/#sqs) and SNS layers could be created using their own factory functions for convenience:

```rust
let sqs_telemetry_layer = OtelLambdaLayer::sqs(
    provider,
    Some("arn:aws:sqs:us-east-2:123456789012:MyQueue"),
);
let sns_telemetry_layer = OtelLambdaLayer::sns(
    provider,
    Some("arn:aws:sns:us-east-2:123456789012:MyTopic"),
);
```

### [Datasource](https://opentelemetry.io/docs/specs/semconv/faas/faas-spans/#datasource) layer

Datasource layer could be used when the lambda is invoked in response to some data source operation such as a database or filesystem read/write.

It's recommended to use Datasource layer when processing Amazon Simple Storage Service event notifications.

```rust
let s3_telemetry_layer = OtelLambdaLayer::datasource(
    provider,
    // The name of the source on which the triggering operation was performed
    "myBucketName",
    // The type of the operation that was performed on the data (usually "insert", "edit" or "delete")
    "edit",
    // The document name/table subjected to the operation
    Some("/myFolder/myFile.txt"),
);
```

Even though DynamoDB is a data source, it's recommended to use a `pubsub` layer when processing DynamoDB Streams events.

### [Timer](https://opentelemetry.io/docs/specs/semconv/faas/faas-spans/#timer) layer

Timer layer could be used when the lambda is invoked periodically by the Amazon EventBridge Scheduler.

```rust
let cron_telemetry_layer = OtelLambdaLayer::timer(
    provider,
    // The schedule period as Cron Expression
    Some("0/5 * * * ? *"),
);
```

### [HTTP](https://opentelemetry.io/docs/specs/semconv/faas/faas-spans/#http) layer

Tracing for [API Gateway](https://opentelemetry.io/docs/specs/semconv/faas/aws-lambda/#api-gateway) events is not fully supported since that would require extracting tracking metadata from the event payload, but parsing event body is not supported by the `OtelLambdaLayer` implementation.

Though it's still possible to create a simple HTTP layer to report the correct trigger type:

```rust
let http_telemetry_layer = OtelLambdaLayer::http(provider);
=======
## Publishing new version

New version could be published using [cargo-release](https://github.com/crate-ci/cargo-release?tab=readme-ov-file#install):

```sh
cargo release -x <level>
>>>>>>> c59cca16
```<|MERGE_RESOLUTION|>--- conflicted
+++ resolved
@@ -134,7 +134,6 @@
 }
 ```
 
-<<<<<<< HEAD
 Generic layer could be used for all kinds of lambdas, but it is recommended to use a dedicated layer when possible.
 
 ### [PubSub](https://opentelemetry.io/docs/specs/semconv/faas/faas-spans/#pubsub) layer
@@ -204,12 +203,12 @@
 
 ```rust
 let http_telemetry_layer = OtelLambdaLayer::http(provider);
-=======
+```
+
 ## Publishing new version
 
 New version could be published using [cargo-release](https://github.com/crate-ci/cargo-release?tab=readme-ov-file#install):
 
 ```sh
 cargo release -x <level>
->>>>>>> c59cca16
 ```