use opentelemetry::trace::SpanKind;

pub(super) use super::AwsSpanBuilder;

mod dynamodb;
mod firehose;
mod sns;

pub use dynamodb::DynamodbSpanBuilder;
pub use firehose::FirehoseSpanBuilder;
pub use sns::SnsSpanBuilder;

/// Messaging operation type
///
/// Represents well-known `messaging.operation.type` values from
/// [Semantic conventions specification](https://opentelemetry.io/docs/specs/semconv/registry/attributes/messaging/).
pub enum MessagingOperationKind {
    /// A message is created. “Create” spans always refer to a single message
    /// and are used to provide a unique creation context for messages in batch sending scenarios.
    Create,
    /// One or more messages are processed by a consumer.
    Process,
    /// One or more messages are requested by a consumer. This operation refers to pull-based scenarios,
    /// where consumers explicitly call methods of messaging SDKs to receive messages.
    Receive,
    /// One or more messages are provided for sending to an intermediary.
    /// If a single message is sent, the context of the “Send” span can be used as the creation context
    /// and no “Create” span needs to be created.
    Send,
    /// One or more messages are settled.
    Settle,
<<<<<<< HEAD
    /// Custom value representing control operations over messanging resources.
=======
    /// Custom value representing control operations over messaging resources.
>>>>>>> f5296021
    Control,
}

impl MessagingOperationKind {
    /// Returns the string representation of the operation kind.
    ///
    /// This follows OpenTelemetry semantic conventions for messaging operations.
    pub fn as_str(&self) -> &'static str {
        match self {
            MessagingOperationKind::Create => "create",
            MessagingOperationKind::Process => "process",
            MessagingOperationKind::Receive => "receive",
            MessagingOperationKind::Send => "send",
            MessagingOperationKind::Settle => "settle",
            MessagingOperationKind::Control => "control",
        }
    }
}

impl std::fmt::Display for MessagingOperationKind {
    fn fmt(&self, f: &mut std::fmt::Formatter<'_>) -> std::fmt::Result {
        self.as_str().fmt(f)
    }
}

impl From<MessagingOperationKind> for SpanKind {
    #[inline]
    fn from(kind: MessagingOperationKind) -> Self {
        match kind {
            MessagingOperationKind::Create => SpanKind::Producer,
            MessagingOperationKind::Process => SpanKind::Consumer,
            MessagingOperationKind::Receive => SpanKind::Consumer,
            MessagingOperationKind::Settle => SpanKind::Producer,
            MessagingOperationKind::Send => SpanKind::Producer,
            MessagingOperationKind::Control => SpanKind::Client,
        }
    }
}

macro_rules! stringify_camel {
    ($var: ident) => {
        paste::paste! { stringify!([<$var:camel>]) }
    };
}

pub(super) use stringify_camel;<|MERGE_RESOLUTION|>--- conflicted
+++ resolved
@@ -29,11 +29,7 @@
     Send,
     /// One or more messages are settled.
     Settle,
-<<<<<<< HEAD
-    /// Custom value representing control operations over messanging resources.
-=======
     /// Custom value representing control operations over messaging resources.
->>>>>>> f5296021
     Control,
 }
 
